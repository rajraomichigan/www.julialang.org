--- conflicted
+++ resolved
@@ -133,12 +133,8 @@
                   Julia also offers a number of domain-specific ecosystems, such as in biology
                   <a href = "https://github.com/BioJulia"> (BioJulia)</a>, operations research
                   <a href = "https://www.juliaopt.org"> (JuliaOpt) </a></li>, quantum computing
-<<<<<<< HEAD
-                  <a href = "https://github.com/qojulia/QuantumOptics.jl"> (QuantumOptics)</a>, quantitative economics
-=======
-                  <a href = "https://github.com/qojulia/QuantumOptics.jl"> (QuantumOptics) </a>, nonlinear dynamics
-                  <a href = "https://github.com/JuliaDynamics"> (JuliaDynamics) </a>, quantitative economics
->>>>>>> c32769c7
+                  <a href = "https://github.com/qojulia/QuantumOptics.jl"> (QuantumOptics)</a>, nonlinear dynamics
+                  <a href = "https://github.com/JuliaDynamics"> (JuliaDynamics)</a>, quantitative economics
                   <a href = "https://github.com/QuantEcon">(QuantEcon)</a>, astronomy
                   <a href = "http://juliaastro.github.io"> (JuliaAstro)</a></li> and ecology
                   <a href = "https://github.com/EcoJulia">(EcoJulia)</a></li>. With a set of highly enthused set of
